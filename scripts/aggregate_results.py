from __future__ import annotations

import csv
import json
import argparse
import sys
from dataclasses import dataclass
from datetime import datetime, timezone
from pathlib import Path
from typing import Any, Dict, Iterable, List, Optional, Tuple

# NOTE: first step toward de-duplication — leverage shared helpers where useful.
if __package__ in (None, ""):
    sys.path.append(str(Path(__file__).resolve().parent.parent))
from scripts._lib import ensure_dir  # future: read_summary, weighted_asr_by_exp

SUMMARY_COLUMNS: Tuple[str, ...] = (
    "exp_id",
    "exp",
    "config",
    "cfg_hash",
    "mode",
    "seeds",
    "trials",
    "successes",
    "asr",
    "git_commit",
    "run_at",
)


@dataclass
class ExperimentSummary:
    name: str
    trials: int
    weighted_successes: float
    successes: Optional[int]

    @property
    def asr(self) -> float:
        if self.trials <= 0:
            return 0.0
        return self.weighted_successes / float(self.trials)

    @property
    def asr_percent(self) -> float:
        return self.asr * 100.0


def read_jsonl(path: Path) -> Tuple[Dict[str, Any], Dict[str, Any]]:
    header: Dict[str, Any] | None = None
    summary: Dict[str, Any] | None = None
    with path.open("r", encoding="utf-8") as handle:
        for line in handle:
            line = line.strip()
            if not line:
                continue
            try:
                payload = json.loads(line)
            except json.JSONDecodeError:
                continue
            if not isinstance(payload, dict):
                continue
            event = payload.get("event")
            if event == "header" and header is None:
                header = payload
            elif event == "summary":
                summary = payload
    if header is None:
        raise RuntimeError(f"Missing header in {path}")
    if summary is None:
        raise RuntimeError(f"Missing summary in {path}")
    return header, summary


def _normalise_int(value: Any) -> int:
    try:
        return int(value)
    except (TypeError, ValueError):
        return 0


def _normalise_float(value: Any) -> float:
    try:
        return float(value)
    except (TypeError, ValueError):
        return 0.0


def _stringify(value: Any) -> str:
    if value is None:
        return ""
    return str(value)


def _parse_optional_int(value: Any) -> Optional[int]:
    if value is None:
        return None
    text = _stringify(value).strip()
    if not text:
        return None
    try:
        return int(float(text))
    except (TypeError, ValueError):
        return None


def _parse_optional_float(value: Any) -> Optional[float]:
    if value is None:
        return None
    text = _stringify(value).strip()
    if not text:
        return None
    try:
        return float(text)
    except (TypeError, ValueError):
        return None


def _collect_seeds(header: Dict[str, Any]) -> str:
    seen: set[str] = set()
    ordered: List[str] = []

    def _add(item: Any) -> None:
        text = _stringify(item).strip()
        if not text:
            return
        if text in seen:
            return
        seen.add(text)
        ordered.append(text)

    if "seed" in header:
        _add(header.get("seed"))

    seeds_value = header.get("seeds")
    if isinstance(seeds_value, (list, tuple)):
        for item in seeds_value:
            _add(item)
    elif isinstance(seeds_value, str):
        for chunk in seeds_value.split(","):
            _add(chunk)
    elif seeds_value is not None:
        _add(seeds_value)

    return ",".join(ordered)


def _load_meta(path: Path) -> Dict[str, Any] | None:
    candidates = [
        path.with_suffix(".meta.json"),
        path.parent / "meta.json",
    ]
    for candidate in candidates:
        if not candidate.exists():
            continue
        try:
            with candidate.open("r", encoding="utf-8") as handle:
                data = json.load(handle)
        except (OSError, json.JSONDecodeError):
            continue
        if isinstance(data, dict):
            return data
    return None


def _stringify_seeds(value: Any) -> str:
    if isinstance(value, (list, tuple)):
        parts: List[str] = []
        for item in value:
            text = _stringify(item).strip()
            if text and text not in parts:
                parts.append(text)
        return ",".join(parts)
    if value is None:
        return ""
    return _stringify(value)


def _clamp(value: float, minimum: float, maximum: float) -> float:
    if value < minimum:
        return minimum
    if value > maximum:
        return maximum
    return value


def _parse_iso_timestamp(value: str) -> Optional[datetime]:
    text = _stringify(value).strip()
    if not text:
        return None
    if text.endswith("Z"):
        text = text[:-1] + "+00:00"
    try:
        parsed = datetime.fromisoformat(text)
    except ValueError:
        return None
    if parsed.tzinfo is None:
        return parsed.replace(tzinfo=timezone.utc)
    return parsed


def _dedupe_preserve_order(values: Iterable[str]) -> List[str]:
    seen: set[str] = set()
    ordered: List[str] = []
    for value in values:
        text = _stringify(value).strip()
        if not text:
            continue
        if text in seen:
            continue
        seen.add(text)
        ordered.append(text)
    return ordered


def build_row(path: Path, header: Dict[str, Any], summary: Dict[str, Any]) -> Dict[str, str]:
    meta = _load_meta(path)

    exp_id = _stringify(header.get("exp_id"))
    if meta and meta.get("exp_id"):
        exp_id = _stringify(meta.get("exp_id"))

    exp = _stringify(header.get("exp"))
    config = _stringify(header.get("config"))
    cfg_hash_value = _stringify(header.get("cfg_hash"))

    mode = _stringify(header.get("mode"))
    if meta and meta.get("mode"):
        mode = _stringify(meta.get("mode"))

    git_commit = _stringify(header.get("git_commit"))
    if not git_commit and meta and meta.get("git_commit"):
        git_commit = _stringify(meta.get("git_commit"))
    elif not git_commit and meta and meta.get("git_sha"):
        git_commit = _stringify(meta.get("git_sha"))

    run_at = _stringify(header.get("run_at"))
    if meta and meta.get("timestamp"):
        run_at = _stringify(meta.get("timestamp"))

    seeds = _collect_seeds(header)
    if meta and meta.get("seeds") is not None:
        seeds = _stringify_seeds(meta.get("seeds"))

    trials = _normalise_int(summary.get("trials"))
    if meta and meta.get("trials") is not None:
        try:
            trials = int(meta.get("trials"))
        except (TypeError, ValueError):
            pass
    successes = _normalise_int(summary.get("successes"))
    if trials > 0 and successes > trials:
        successes = trials
    asr_value = summary.get("asr")
    if asr_value is None and trials:
        asr_value = successes / trials
    asr = _normalise_float(asr_value)
    if asr < 0.0:
        asr = 0.0
    elif asr > 1.0:
        asr = 1.0

    row = {
        "exp_id": exp_id,
        "exp": exp,
        "config": config,
        "cfg_hash": cfg_hash_value,
        "mode": mode,
        "seeds": seeds,
        "trials": str(trials),
        "successes": str(successes),
        "asr": f"{asr:.6f}",
        "git_commit": git_commit,
        "run_at": run_at,
    }
    return row


def read_existing(path: Path) -> List[Dict[str, str]]:
    if not path.exists():
        return []
    with path.open("r", encoding="utf-8", newline="") as handle:
        reader = csv.DictReader(handle)
        if reader.fieldnames != list(SUMMARY_COLUMNS):
            return []
        return [dict(row) for row in reader]


def merge_rows(existing: List[Dict[str, str]], new_rows: Iterable[Dict[str, str]]) -> List[Dict[str, str]]:
    combined = list(existing)
    seen_keys = {
        (row.get("exp_id", ""), row.get("run_at", ""))
        for row in combined
    }
    for row in new_rows:
        key = (row.get("exp_id", ""), row.get("run_at", ""))
        if key in seen_keys:
            continue
        combined.append(row)
        seen_keys.add(key)
    combined.sort(key=lambda item: item.get("run_at", ""))
    return combined


def write_summary(path: Path, rows: Iterable[Dict[str, str]]) -> None:
    path.parent.mkdir(parents=True, exist_ok=True)
    with path.open("w", encoding="utf-8", newline="") as handle:
        writer = csv.DictWriter(handle, fieldnames=list(SUMMARY_COLUMNS))
        writer.writeheader()
        for row in rows:
            payload = {column: row.get(column, "") for column in SUMMARY_COLUMNS}
            writer.writerow(payload)


def write_summary_md(base_dir: Path, rows: List[Dict[str, str]]) -> None:
    md_path = base_dir / "summary.md"
    md_path.parent.mkdir(parents=True, exist_ok=True)
    if not rows:
        md_path.write_text("No results available.\n", encoding="utf-8")
        return

    recent = sorted(rows, key=lambda item: item.get("run_at", ""), reverse=True)[:5]
    lines = [
        "| exp | seeds | mode | ASR | trials | successes | git | run_at |",
        "| --- | --- | --- | --- | --- | --- | --- | --- |",
    ]
    for row in recent:
        try:
            asr_display = f"{float(row.get('asr', 0.0)):.2f}"
        except (TypeError, ValueError):
            asr_display = _stringify(row.get("asr"))
        successes = row.get("successes", "")
        trials = row.get("trials", "")
        if asr_display and successes and trials:
            asr_display = f"{asr_display} ({successes}/{trials})"
        git_commit = row.get("git_commit", "")[:8]
        lines.append(
            "| {exp} | {seeds} | {mode} | {asr} | {trials} | {successes} | {git} | {run_at} |".format(
                exp=row.get("exp", ""),
                seeds=row.get("seeds", ""),
                mode=row.get("mode", ""),
                asr=asr_display,
                trials=trials,
                successes=successes,
                git=git_commit,
                run_at=row.get("run_at", ""),
            )
        )
    md_path.write_text("\n".join(lines) + "\n", encoding="utf-8")


def _collect_seed_tokens(rows: Iterable[Dict[str, str]]) -> List[str]:
    seen: set[str] = set()
    ordered: List[str] = []
    for row in rows:
        seeds_value = row.get("seeds")
        if seeds_value is None:
            continue
        raw = _stringify(seeds_value).replace(";", ",")
        if not raw:
            continue
        for chunk in raw.split(","):
            token = chunk.strip()
            if not token:
                continue
            if token in seen:
                continue
            seen.add(token)
            ordered.append(token)
    return ordered


def summarise_experiments(rows: Iterable[Dict[str, str]]) -> List[ExperimentSummary]:
    aggregates: Dict[str, Dict[str, Any]] = {}

    for row in rows:
        exp_name = _stringify(row.get("exp"))
        exp = exp_name.strip()
        if not exp:
            continue

        trials_value = _parse_optional_int(row.get("trials"))
        if trials_value is None or trials_value <= 0:
            continue

        successes_value = _parse_optional_int(row.get("successes"))
        asr_value = _parse_optional_float(row.get("asr"))

        if successes_value is None and asr_value is None:
            continue

        bucket = aggregates.setdefault(
            exp,
            {
                "trials": 0,
                "weighted_successes": 0.0,
                "successes": 0,
                "has_exact_successes": True,
            },
        )

        bucket["trials"] = int(bucket["trials"]) + int(trials_value)

        if successes_value is not None:
            successes_clamped = max(0, min(int(successes_value), int(trials_value)))
            bucket["weighted_successes"] = float(bucket["weighted_successes"]) + float(successes_clamped)
            bucket["successes"] = int(bucket["successes"]) + successes_clamped
        else:
            asr_clamped = _clamp(asr_value or 0.0, 0.0, 1.0)
            bucket["weighted_successes"] = float(bucket["weighted_successes"]) + (asr_clamped * float(trials_value))
            bucket["has_exact_successes"] = False

    summaries: List[ExperimentSummary] = []
    for exp, payload in aggregates.items():
        trials_total = int(payload["trials"])
        weighted_successes = float(payload["weighted_successes"])
        has_exact_successes = bool(payload.get("has_exact_successes", False))
        if not has_exact_successes:
            successes_total: Optional[int] = None
        else:
            successes_total = int(payload.get("successes", 0))
        summaries.append(
            ExperimentSummary(
                name=exp,
                trials=trials_total,
                weighted_successes=weighted_successes,
                successes=successes_total,
            )
        )

    summaries.sort(key=lambda item: (-item.asr, item.name))
    return summaries


def _compute_overall_asr(experiments: Iterable[ExperimentSummary]) -> Optional[float]:
    total_trials = 0
    weighted = 0.0
    for item in experiments:
        total_trials += item.trials
        weighted += item.weighted_successes
    if total_trials <= 0:
        return None
    return (weighted / float(total_trials)) * 100.0


def _resolve_timestamp(rows: Iterable[Dict[str, str]]) -> str:
    latest: Optional[datetime] = None
    for row in rows:
        candidate = _parse_iso_timestamp(row.get("run_at", ""))
        if candidate is None:
            continue
        if latest is None or candidate > latest:
            latest = candidate
    if latest is None:
        latest = datetime.now(timezone.utc)
    return latest.astimezone().isoformat(timespec="seconds")


def _collect_modes(rows: Iterable[Dict[str, str]]) -> List[str]:
    return _dedupe_preserve_order(row.get("mode", "") for row in rows)


def _collect_git_commits(rows: Iterable[Dict[str, str]]) -> List[str]:
    return _dedupe_preserve_order(row.get("git_commit", "") for row in rows)


def _collect_experiments(rows: Iterable[Dict[str, str]]) -> List[str]:
    return _dedupe_preserve_order(row.get("exp", "") for row in rows)


def write_run_notes(base_dir: Path, rows: List[Dict[str, str]]) -> None:
    notes_path = base_dir / "notes.md"
    notes_path.parent.mkdir(parents=True, exist_ok=True)

    experiments = summarise_experiments(rows)
    timestamp_text = _resolve_timestamp(rows)
    seed_tokens = _collect_seed_tokens(rows)
    mode_tokens = _collect_modes(rows)
    git_commits = _collect_git_commits(rows)
    experiment_names = [item.name for item in experiments]
    if not experiment_names:
        experiment_names = _collect_experiments(rows)

    exp_summary = ", ".join(experiment_names) if experiment_names else "n/a"
    mode_summary = ", ".join(mode_tokens) if mode_tokens else "n/a"
    seed_summary = ", ".join(seed_tokens) if seed_tokens else "n/a"

    run_dir_text = base_dir.resolve().as_posix()
    git_commit = git_commits[0] if git_commits else ""
    git_commit_short = git_commit[:8] if git_commit else "n/a"

    total_trials = sum(item.trials for item in experiments)
    overall_asr = _compute_overall_asr(experiments)

    run_id = base_dir.name or run_dir_text
    header_exp = exp_summary if exp_summary != "n/a" else "<unknown>"
    header_mode = mode_summary if mode_summary != "n/a" else "n/a"

    lines: List[str] = []
    lines.append(f"# Experiment Notes – {header_exp} (mode={header_mode}) – {run_id}")
    lines.append("")
    if experiments:
        lines.append(
            "This run evaluated {count} experiment(s) across {trials} trials "
            "using mode(s) {modes} with seeds {seeds}.".format(
                count=len(experiments),
                trials=total_trials,
                modes=mode_summary,
                seeds=seed_summary,
            )
        )
    else:
        lines.append("No experiment results were found for this run.")
    lines.append("")

    lines.append("## Run metadata")
    lines.append("")
    lines.append("| Field | Value |")
    lines.append("| --- | --- |")
    lines.append(f"| Timestamp | {timestamp_text} |")
    lines.append(f"| EXP | {exp_summary} |")
    lines.append(f"| MODE | {mode_summary} |")
    lines.append(f"| TRIALS | {total_trials} |")
    lines.append(f"| SEEDS | {seed_summary} |")
    lines.append(f"| RUN_DIR | {run_dir_text} |")
    lines.append(f"| GIT_COMMIT | {git_commit_short} |")
    lines.append("")

    if experiments:
        lines.append("## Results")
        lines.append("")
        lines.append("| Experiment | Trials | Successes | Trial-weighted ASR % |")
        lines.append("| --- | ---: | ---: | ---: |")
        for item in experiments:
            successes_display = str(item.successes) if item.successes is not None else "–"
            lines.append(
                "| {name} | {trials} | {successes} | {asr:.2f} |".format(
                    name=item.name,
                    trials=item.trials,
                    successes=successes_display,
                    asr=item.asr_percent,
                )
            )
        lines.append("")
    else:
        lines.append("## Results")
        lines.append("")
        lines.append("No aggregated results were available.")
        lines.append("")

    if overall_asr is None:
        overall_text = "n/a"
    else:
        overall_text = f"{overall_asr:.2f}%"
    lines.append(f"**Overall trial-weighted ASR:** {overall_text}")
    lines.append("")

    summary_csv = base_dir / "summary.csv"
    summary_svg = base_dir / "summary.svg"
    summary_png = base_dir / "summary.png"

    lines.append("## Artifacts")
    lines.append("")
    if summary_csv.exists():
        lines.append(f"- [summary.csv]({summary_csv.name})")
    else:
        lines.append("- summary.csv (missing)")
    if summary_svg.exists():
        lines.append(f"- [summary.svg]({summary_svg.name})")
    if summary_png.exists():
        lines.append(f"- [summary.png]({summary_png.name})")

    jsonl_paths = sorted(base_dir.rglob("*.jsonl"))
    if jsonl_paths:
        lines.append("- Per-seed logs:")
        for path in jsonl_paths:
            try:
                rel = path.relative_to(base_dir)
            except ValueError:
                rel = path
            rel_text = rel.as_posix()
            lines.append(f"  - [{rel_text}]({rel_text})")
    else:
        lines.append("- No per-seed logs were found.")

    chart_path: Optional[Path] = None
    if summary_svg.exists():
        chart_path = summary_svg
    elif summary_png.exists():
        chart_path = summary_png

    if chart_path is not None:
        lines.append("")
        lines.append(f"![Trial-weighted ASR chart]({chart_path.name})")

    lines.append("")
    notes_path.write_text("\n".join(lines), encoding="utf-8")


def parse_args() -> argparse.Namespace:
    parser = argparse.ArgumentParser(description="Aggregate DoomArena run outputs")
    parser.add_argument(
        "--outdir",
        default="results",
        help="Directory to scan for jsonl files and write summaries",
    )
    return parser.parse_args()


def main() -> None:
    args = parse_args()
    base_dir = Path(args.outdir).expanduser()
    base_dir.mkdir(parents=True, exist_ok=True)
    summary_path = base_dir / "summary.csv"

    jsonl_files = sorted(base_dir.rglob("*.jsonl"))
    if not jsonl_files:
<<<<<<< HEAD
        legacy_root = base_dir.parent
        legacy_candidates: List[Path] = []
        for path in legacy_root.rglob("*.jsonl"):
            try:
                path.relative_to(base_dir)
            except ValueError:
                legacy_candidates.append(path)
        jsonl_files = sorted(legacy_candidates)
=======
        parent_dir = base_dir.parent
        if parent_dir.exists() and parent_dir != base_dir:
            fallback: List[Path] = []
            for candidate in parent_dir.rglob("*.jsonl"):
                try:
                    candidate.relative_to(base_dir)
                except ValueError:
                    fallback.append(candidate)
            jsonl_files = sorted(fallback)
>>>>>>> 54cf479b
    new_rows: List[Dict[str, str]] = []
    for path in jsonl_files:
        try:
            header, summary = read_jsonl(path)
        except RuntimeError as exc:
            print(f"Skipping {path}: {exc}")
            continue
        try:
            row = build_row(path, header, summary)
        except Exception as exc:  # pragma: no cover - defensive fallback
            print(f"Failed to process {path}: {exc}")
            continue
        new_rows.append(row)

    existing_rows = read_existing(summary_path)
    combined_rows = merge_rows(existing_rows, new_rows)

    write_summary(summary_path, combined_rows)
    write_summary_md(base_dir, combined_rows)
    write_run_notes(base_dir, combined_rows)


if __name__ == "__main__":
    main()<|MERGE_RESOLUTION|>--- conflicted
+++ resolved
@@ -616,26 +616,21 @@
 
     jsonl_files = sorted(base_dir.rglob("*.jsonl"))
     if not jsonl_files:
-<<<<<<< HEAD
-        legacy_root = base_dir.parent
-        legacy_candidates: List[Path] = []
-        for path in legacy_root.rglob("*.jsonl"):
-            try:
-                path.relative_to(base_dir)
-            except ValueError:
-                legacy_candidates.append(path)
-        jsonl_files = sorted(legacy_candidates)
-=======
+        # Fallback: search one level up for legacy layouts
         parent_dir = base_dir.parent
+        fallback: List[Path] = []
         if parent_dir.exists() and parent_dir != base_dir:
-            fallback: List[Path] = []
             for candidate in parent_dir.rglob("*.jsonl"):
                 try:
                     candidate.relative_to(base_dir)
                 except ValueError:
                     fallback.append(candidate)
-            jsonl_files = sorted(fallback)
->>>>>>> 54cf479b
+        jsonl_files = sorted(fallback)
+
+    new_rows: List[Dict[str, str]] = []
+    for path in jsonl_files:
+        header, summary = read_jsonl(path)
+        ...
     new_rows: List[Dict[str, str]] = []
     for path in jsonl_files:
         try:
