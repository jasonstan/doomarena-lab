--- conflicted
+++ resolved
@@ -1,4 +1,5 @@
 name: run-demo
+
 on:
   workflow_dispatch:
     inputs:
@@ -14,51 +15,49 @@
         description: "Mode (SHIM or REAL)"
         required: false
         default: "SHIM"
+
 jobs:
   e2e:
     runs-on: ubuntu-latest
     steps:
       - uses: actions/checkout@v4
+
       - uses: actions/setup-python@v5
         with:
           python-version: "3.11"
+
       - name: Install
         run: make install
+
       - name: Run demo (single RUN_ID with both experiments)
-<<<<<<< HEAD
-        id: run-info
-=======
->>>>>>> 05c989b9
         env:
           TRIALS: ${{ inputs.trials }}
           SEEDS: ${{ inputs.seeds }}
           MODE: ${{ inputs.mode }}
         run: |
-<<<<<<< HEAD
-          RUN_ID="$(date -u '+%Y%m%d-%H%M%S')"
-          echo "RUN_ID=$RUN_ID"
-          echo "run_id=$RUN_ID" >> "$GITHUB_OUTPUT"
-          make xsweep CONFIG=configs/airline_escalating_v1/run.yaml EXP=airline_escalating_v1 TRIALS="${TRIALS}" SEEDS="${SEEDS}" MODE="${MODE}" RUN_ID="$RUN_ID"
-          make xsweep CONFIG=configs/airline_static_v1/run.yaml     EXP=airline_static_v1     TRIALS="${TRIALS}" SEEDS="${SEEDS}" MODE="${MODE}" RUN_ID="$RUN_ID"
+          make demo TRIALS="${TRIALS}" SEEDS="${SEEDS}" MODE="${MODE}"
+
       - name: Report + publish LATEST
-        env:
-          RUN_ID: ${{ steps.run-info.outputs.run_id }}
         run: |
-          make report RUN_ID="${RUN_ID}"
-=======
-          make demo TRIALS="${TRIALS}" SEEDS="${SEEDS}" MODE="${MODE}"
-      - name: Publish LATEST
+          make report
+          make latest
+
+      - name: Determine RUN_ID
+        id: rid
         run: |
->>>>>>> 05c989b9
-          make latest
+          RID="$(cat results/.run_id 2>/dev/null || true)"
+          echo "run_id=$RID" >> "$GITHUB_OUTPUT"
+          echo "RUN_ID=$RID"
+
       - name: Upload full RUN_DIR
-        if: steps.run-info.outputs.run_id != ''
+        if: steps.rid.outputs.run_id != ''
         uses: actions/upload-artifact@v4
         with:
-          name: run-${{ steps.run-info.outputs.run_id }}
-          path: results/${{ steps.run-info.outputs.run_id }}/
+          name: run-${{ steps.rid.outputs.run_id }}
+          path: results/${{ steps.rid.outputs.run_id }}/
           if-no-files-found: error
           retention-days: 7
+
       - name: Upload latest artifacts
         uses: actions/upload-artifact@v4
         with:
