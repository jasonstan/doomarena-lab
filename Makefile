.PHONY: venv install test run sweep aggregate report scaffold check-schema plot notes sweep3 real1 xrun xsweep xsweep-all topn demo

SHELL := /bin/bash

VENV := .venv
PY   := $(VENV)/bin/python
PIP  := $(VENV)/bin/pip
CONFIG ?= configs/airline_escalating_v1/run.yaml
CONFIG_GLOB ?= configs/*/run.yaml
SEED ?= 42
SEEDS ?= 41,42,43
TRIALS ?= 5
EXP ?= airline_escalating_v1
MODE ?= SHIM

MODE_ARG :=
MODE_OVERRIDE :=
ifneq ($(origin MODE), file)
MODE_ARG := --mode $(MODE)
MODE_OVERRIDE := $(MODE)
endif

RESULTS_DIR ?= results
LATEST_LINK ?= $(RESULTS_DIR)/LATEST
PYTHON ?= python3

RUN_ID ?= $(shell date -u "+%Y%m%d-%H%M%S")
RUN_CURRENT := $(RESULTS_DIR)/.run_id
ifeq ($(origin RUN_ID), file)
ifneq ($(wildcard $(RUN_CURRENT)),)
RUN_ID := $(shell cat $(RUN_CURRENT))
endif
endif
RUN_DIR := $(RESULTS_DIR)/$(RUN_ID)

LATEST_STRICT ?= 0

TRIALS_ARG :=
TRIALS_OVERRIDE :=
ifneq ($(origin TRIALS), file)
TRIALS_ARG := --trials $(TRIALS)
TRIALS_OVERRIDE := $(TRIALS)
endif

SEEDS_OVERRIDE :=
ifneq ($(origin SEEDS), file)
SEEDS_OVERRIDE := $(SEEDS)
endif

EXP_OVERRIDE :=
ifneq ($(origin EXP), file)
EXP_OVERRIDE := $(EXP)
endif

venv:
	python -m venv $(VENV)
	$(PY) -m pip install -U pip

install: venv
	$(PIP) install -U doomarena doomarena-taubench pytest pyyaml pandas matplotlib
	$(PY) scripts/ensure_tau_bench.py || (echo "tau_bench unavailable; continuing without real τ-Bench" && exit 0)

test: install demo
	@echo "🔎 Validating results layout..."
	@test -f results/summary.csv || (echo "missing results/summary.csv" && exit 1)
	@python - <<-'PY'
	import csv, sys
	from pathlib import Path
	p = Path("results/summary.csv")
	f = p.open(newline="")
	rdr = csv.DictReader(f)
	hdr = { (h or "").strip().lower() for h in (rdr.fieldnames or []) }
	f.close()
	if not ("exp" in hdr and ("asr" in hdr or "attack_success_rate" in hdr)): print("CSV header invalid. Need 'exp' and 'asr' (or 'attack_success_rate'). Found:", hdr); sys.exit(1)
	print("CSV headers OK")
	PY
	@test -f results/summary.svg || (echo "missing results/summary.svg" && exit 1)
	@find results -type f -name '*seed*.jsonl' -print -quit | grep -q . || (echo "no per-seed jsonl files found under results/" && exit 1)
	@echo "✅ Results schema & artifacts look good."
	@RUN_ID="test_$$(date +%s)"; \
	RUN_DIR="results/$${RUN_ID}"; \
	mkdir -p "$$RUN_DIR"; \
	cp -f results/summary.csv "$$RUN_DIR/" 2>/dev/null || true; \
	cp -f results/summary.svg "$$RUN_DIR/" 2>/dev/null || true; \
	find results -maxdepth 3 -type f -name '*seed*.jsonl' -exec cp -f {} "$$RUN_DIR/" \; 2>/dev/null || true; \
	cp -f results/summary.md "$$RUN_DIR/" 2>/dev/null || true; \
	printf "%s\n" "$$RUN_ID" > $(RUN_CURRENT); \
	printf '🧪 Normalized test artifacts into %s\n' "$$RUN_DIR"; \
	if [ -x "$(PY)" ]; then \
	  "$(PY)" -m pytest -q; \
	else \
	  pytest -q; \
	fi

check-schema: venv
	$(PY) scripts/check_schema.py

run:
	. .venv/bin/activate && python scripts/run_batch.py --exp $(EXP) --seeds "$(SEED)" --trials $(TRIALS) --mode $(MODE) --outdir "$(RUN_DIR)"
	printf "%s\n" "$(RUN_ID)" > $(RUN_CURRENT)

.ONESHELL: xrun
xrun:
	if [ -x "$(PY)" ]; then PYTHON_BIN="$(PY)"; else PYTHON_BIN="python"; fi; \
	CMD="$$PYTHON_BIN scripts/run_experiment.py --config $(CONFIG) --seed $(SEED) --outdir \"$(RUN_DIR)\""; \
	if [ -n "$(MODE_OVERRIDE)" ]; then CMD="$$CMD --mode $(MODE_OVERRIDE)"; fi; \
	if [ -n "$(TRIALS_OVERRIDE)" ]; then CMD="$$CMD --trials $(TRIALS_OVERRIDE)"; fi; \
	if [ -n "$(EXP_OVERRIDE)" ]; then CMD="$$CMD --exp $(EXP_OVERRIDE)"; fi; \
	echo "xrun: $$CMD"; \
	eval $$CMD; rc=$$?; if [ $$rc -ne 0 ]; then exit $$rc; fi; \
	printf "%s\n" "$(RUN_ID)" > $(RUN_CURRENT)

sweep:
	. .venv/bin/activate && python scripts/run_batch.py --exp $(EXP) --seeds "$(SEEDS)" --trials $(TRIALS) --mode $(MODE) --outdir "$(RUN_DIR)"
	printf "%s\n" "$(RUN_ID)" > $(RUN_CURRENT)
	$(MAKE) report RUN_ID=$(RUN_ID)

.PHONY: demo
demo:
	$(MAKE) xsweep CONFIG=configs/airline_escalating_v1/run.yaml EXP=airline_escalating_v1 TRIALS=3 SEEDS="11,12" MODE=SHIM RUN_ID=$(RUN_ID)
	$(MAKE) xsweep CONFIG=configs/airline_static_v1/run.yaml     EXP=airline_static_v1     TRIALS=3 SEEDS="11,12" MODE=SHIM RUN_ID=$(RUN_ID)
	$(MAKE) report RUN_ID=$(RUN_ID)

.ONESHELL: xsweep
xsweep:
	mkdir -p "$(RUN_DIR)"
	if [ -x "$(PY)" ]; then PYTHON_BIN="$(PY)"; else PYTHON_BIN="python"; fi; \
	CMD=""$$PYTHON_BIN" "scripts/xsweep.py" --config "$(CONFIG)" --outdir "$(RUN_DIR)""; \
	if [ -n "$(SEEDS_OVERRIDE)" ]; then CMD="$${CMD} --seeds "$(SEEDS_OVERRIDE)""; fi; \
	if [ -n "$(MODE_OVERRIDE)" ]; then CMD="$${CMD} --mode "$(MODE_OVERRIDE)""; fi; \
	if [ -n "$(TRIALS_OVERRIDE)" ]; then CMD="$${CMD} --trials "$(TRIALS_OVERRIDE)""; fi; \
	if [ -n "$(EXP_OVERRIDE)" ]; then CMD="$${CMD} --exp "$(EXP_OVERRIDE)""; fi; \
	echo "xsweep: $$CMD"; \
	eval $$CMD; rc=$$?; if [ $$rc -ne 0 ]; then exit $$rc; fi; \
	printf "%s\n" "$(RUN_ID)" > $(RUN_CURRENT)
sweep3:
	$(MAKE) sweep SEEDS="41,42,43" TRIALS=5 MODE=SHIM RUN_ID=$(RUN_ID)

xsweep-all:
	. .venv/bin/activate && $(PY) scripts/xsweep_all.py --glob "$(CONFIG_GLOB)" --seeds "$(SEEDS)" --trials $(TRIALS) --mode $(MODE) --outdir "$(RUN_DIR)"
	printf "%s\n" "$(RUN_ID)" > $(RUN_CURRENT)

topn:
	$(PY) scripts/update_readme_topn.py

aggregate:
	if [ -x "$(PY)" ]; then \
		"$(PY)" scripts/aggregate_results.py --outdir "$(RUN_DIR)"; \
	else \
		python scripts/aggregate_results.py --outdir "$(RUN_DIR)"; \
	fi

plot:
	if [ -f "$(VENV)/bin/activate" ]; then \
		. "$(VENV)/bin/activate" && python scripts/plot_results.py --outdir "$(RUN_DIR)"; \
	else \
		python scripts/plot_results.py --outdir "$(RUN_DIR)"; \
	fi

notes:
	if [ -x "$(PY)" ]; then \
		"$(PY)" scripts/aggregate_results.py --outdir "$(RUN_DIR)"; \
	else \
		python scripts/aggregate_results.py --outdir "$(RUN_DIR)"; \
	fi

<<<<<<< HEAD
report: LATEST_STRICT=1
report: latest aggregate plot notes
	mkdir -p results
	cp -f "$(RUN_DIR)/summary.csv" results/summary.csv
	cp -f "$(RUN_DIR)/summary.svg" results/summary.svg
	cp -f "$(RUN_DIR)/summary.md" results/summary.md
	cp -f "$(RUN_DIR)/notes.md" results/notes.md 2>/dev/null || true
=======
report: aggregate plot notes latest
	mkdir -p $(RESULTS_DIR)
	cp -f "$(RUN_DIR)/summary.csv" $(RESULTS_DIR)/summary.csv
	cp -f "$(RUN_DIR)/summary.svg" $(RESULTS_DIR)/summary.svg
	cp -f "$(RUN_DIR)/summary.md" $(RESULTS_DIR)/summary.md
	cp -f "$(RUN_DIR)/notes.md" $(RESULTS_DIR)/notes.md 2>/dev/null || true
>>>>>>> 99628c3b
	rm -f $(RUN_CURRENT)
	if [ -x "$(PY)" ]; then \
		"$(PY)" scripts/update_readme_results.py; \
		"$(PY)" scripts/update_readme_topn.py; \
	else \
		python scripts/update_readme_results.py; \
		python scripts/update_readme_topn.py; \
	fi

real1:
	$(MAKE) run SEED=42 TRIALS=5 MODE=REAL

scaffold:
	mkdir -p adapters attacks defenses filters configs/airline_escalating_v1 $(RESULTS_DIR) analysis

.PHONY: journal
journal: install
	$(PY) scripts/new_journal_entry.py

.PHONY: install-tau
install-tau: install
	$(PY) scripts/ensure_tau_bench.py || (echo "tau_bench unavailable; continuing without real τ-Bench" && exit 0)

.PHONY: ci
ci: install
	$(MAKE) xsweep MODE=SHIM TRIALS=3 SEEDS=41,42 RUN_ID=$(RUN_ID)
	$(MAKE) report RUN_ID=$(RUN_ID)

.PHONY: latest
latest:
<<<<<<< HEAD
	python tools/latest_run.py --results-root results --run-dir "$(RUN_DIR)" --run-id "$(RUN_ID)" $(if $(filter 1 true,$(LATEST_STRICT)),--require,)
=======
	@$(PYTHON) tools/latest_run.py $(RESULTS_DIR) $(LATEST_LINK) || true

.PHONY: open-artifacts
open-artifacts: latest
	@$(PYTHON) tools/open_artifacts.py
>>>>>>> 99628c3b
<|MERGE_RESOLUTION|>--- conflicted
+++ resolved
@@ -164,22 +164,12 @@
 		python scripts/aggregate_results.py --outdir "$(RUN_DIR)"; \
 	fi
 
-<<<<<<< HEAD
-report: LATEST_STRICT=1
-report: latest aggregate plot notes
-	mkdir -p results
-	cp -f "$(RUN_DIR)/summary.csv" results/summary.csv
-	cp -f "$(RUN_DIR)/summary.svg" results/summary.svg
-	cp -f "$(RUN_DIR)/summary.md" results/summary.md
-	cp -f "$(RUN_DIR)/notes.md" results/notes.md 2>/dev/null || true
-=======
 report: aggregate plot notes latest
 	mkdir -p $(RESULTS_DIR)
 	cp -f "$(RUN_DIR)/summary.csv" $(RESULTS_DIR)/summary.csv
 	cp -f "$(RUN_DIR)/summary.svg" $(RESULTS_DIR)/summary.svg
 	cp -f "$(RUN_DIR)/summary.md" $(RESULTS_DIR)/summary.md
 	cp -f "$(RUN_DIR)/notes.md" $(RESULTS_DIR)/notes.md 2>/dev/null || true
->>>>>>> 99628c3b
 	rm -f $(RUN_CURRENT)
 	if [ -x "$(PY)" ]; then \
 		"$(PY)" scripts/update_readme_results.py; \
@@ -210,12 +200,15 @@
 
 .PHONY: latest
 latest:
-<<<<<<< HEAD
-	python tools/latest_run.py --results-root results --run-dir "$(RUN_DIR)" --run-id "$(RUN_ID)" $(if $(filter 1 true,$(LATEST_STRICT)),--require,)
-=======
 	@$(PYTHON) tools/latest_run.py $(RESULTS_DIR) $(LATEST_LINK) || true
 
 .PHONY: open-artifacts
 open-artifacts: latest
 	@$(PYTHON) tools/open_artifacts.py
->>>>>>> 99628c3b
+.PHONY: latest
+latest:
+	@$(PYTHON) tools/latest_run.py $(RESULTS_DIR) $(LATEST_LINK) || true
+
+.PHONY: open-artifacts
+open-artifacts: latest
+	@$(PYTHON) tools/open_artifacts.py