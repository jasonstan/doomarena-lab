--- conflicted
+++ resolved
@@ -1,1330 +1,10 @@
-<<<<<<< HEAD
-import ast
-import csv
-import html
-import json
-import sys
-from itertools import chain
-from pathlib import Path
-from string import Template
-from typing import Iterable, Iterator, Mapping
-=======
 from pathlib import Path
 import sys, json, csv
->>>>>>> b720df89
 
 def load_summary(run_dir: Path):
     p_json = run_dir / "summary_index.json"
     if p_json.exists():
         try:
-<<<<<<< HEAD
-            for record in reader:
-                yield {
-                    (key or "").strip(): (value or "") for key, value in record.items()
-                }
-        finally:
-            handle.close()
-
-    return headers, _iter_rows()
-
-
-def load_run_meta(run_dir: Path) -> dict[str, object]:
-    payload: dict[str, object] = {}
-    run_json = run_dir / "run.json"
-    if not run_json.exists():
-        return payload
-    try:
-        data = json.loads(run_json.read_text(encoding="utf-8"))
-    except Exception:
-        return payload
-    if isinstance(data, dict):
-        payload = data
-    return payload
-
-
-def _load_chart_css() -> str:
-    css_path = Path(__file__).resolve().parent / "report" / "assets" / "chart.css"
-    try:
-        text = css_path.read_text(encoding="utf-8")
-    except OSError:
-        return ""
-    stripped = text.strip()
-    if not stripped:
-        return ""
-    return stripped + "\n"
-
-
-def _normalise_text(value: object) -> str:
-    if value is None:
-        return ""
-    if isinstance(value, str):
-        return value.strip()
-    return str(value).strip()
-
-
-def _parse_config_blob(blob: object) -> dict[str, object]:
-    if blob is None:
-        return {}
-    if isinstance(blob, dict):
-        return blob
-    text = _normalise_text(blob)
-    if not text:
-        return {}
-    try:
-        return json.loads(text)
-    except json.JSONDecodeError:
-        try:
-            parsed = ast.literal_eval(text)
-        except Exception:
-            return {}
-        return parsed if isinstance(parsed, dict) else {}
-
-
-def _first_nonempty(values: list[str]) -> str:
-    for value in values:
-        if value:
-            return value
-    return ""
-
-
-def _collect_seed_badges(meta: Mapping[str, object], summary_snapshot: Mapping[str, str]) -> str:
-    seeds: list[str] = []
-    seen: set[str] = set()
-
-    def _add(value: object) -> None:
-        if value is None:
-            return
-        if isinstance(value, (list, tuple, set)):
-            for item in value:
-                _add(item)
-            return
-        text = _normalise_text(value)
-        if not text:
-            return
-        # split comma/semicolon separated strings
-        for token in [chunk.strip() for chunk in text.replace(";", ",").split(",")]:
-            if not token:
-                continue
-            if token in seen:
-                continue
-            seen.add(token)
-            seeds.append(token)
-
-    _add(meta.get("seed"))
-    _add(meta.get("seeds"))
-    config_blob = _parse_config_blob(summary_snapshot.get("config")) if summary_snapshot else {}
-    if config_blob:
-        _add(config_blob.get("seed"))
-        _add(config_blob.get("seeds"))
-    if summary_snapshot:
-        _add(summary_snapshot.get("seed"))
-        _add(summary_snapshot.get("seeds"))
-    if not seeds:
-        return "unknown"
-    return ", ".join(seeds)
-
-
-def _collect_model_badge(meta: Mapping[str, object], summary_snapshot: Mapping[str, str]) -> str:
-    candidates: list[str] = []
-
-    for key in ("model", "model_name", "llm", "llm_model"):
-        value = meta.get(key)
-        text = _normalise_text(value)
-        if text:
-            candidates.append(text)
-    real_meta = meta.get("real")
-    if isinstance(real_meta, Mapping):
-        text = _normalise_text(real_meta.get("model"))
-        if text:
-            candidates.append(text)
-    config_blob = _parse_config_blob(summary_snapshot.get("config")) if summary_snapshot else {}
-    if config_blob:
-        text = _normalise_text(config_blob.get("model"))
-        if text:
-            candidates.append(text)
-    model_from_rows = _normalise_text(summary_snapshot.get("model")) if summary_snapshot else ""
-    if model_from_rows:
-        candidates.append(model_from_rows)
-    choice = _first_nonempty(candidates)
-    return choice or "unknown"
-
-
-def _read_summary_snapshot(run_dir: Path) -> dict[str, str]:
-    csv_path = run_dir / "summary.csv"
-    if not csv_path.exists():
-        return {}
-    try:
-        with csv_path.open("r", encoding="utf-8", newline="") as handle:
-            reader = csv.DictReader(handle)
-            try:
-                first_row = next(reader)
-            except StopIteration:
-                return {}
-            return {key: value for key, value in first_row.items() if key}
-    except OSError:
-        return {}
-
-
-def _resolve_rows_path(run_dir: Path, report: Mapping[str, object]) -> tuple[Path | None, str]:
-    direct = run_dir / "rows.jsonl"
-    if direct.exists():
-        return direct, "rows.jsonl"
-    rows_paths = report.get("rows_paths") if isinstance(report, Mapping) else None
-    if isinstance(rows_paths, list):
-        for rel in rows_paths:
-            rel_text = _normalise_text(rel)
-            if not rel_text:
-                continue
-            candidate = run_dir / rel_text
-            if candidate.exists():
-                return candidate, rel_text
-    return None, "rows.jsonl"
-
-
-def _stringify_field(value: object) -> str:
-    if value is None:
-        return ""
-    if isinstance(value, str):
-        return value
-    if isinstance(value, (int, float, bool)):
-        return str(value)
-    try:
-        return json.dumps(value, ensure_ascii=False)
-    except (TypeError, ValueError):
-        return str(value)
-
-
-def _truncate_text(value: str, limit: int = 160) -> str:
-    if len(value) <= limit:
-        return value
-    if limit <= 1:
-        return "…"
-    return value[: limit - 1] + "…"
-
-
-def _format_success(value: object) -> str:
-    if isinstance(value, bool):
-        return "yes" if value else "no"
-    text = _normalise_text(value).lower()
-    if text in {"true", "1", "yes", "y"}:
-        return "yes"
-    if text in {"false", "0", "no", "n"}:
-        return "no"
-    return text or "–"
-
-
-def _extract_from_keys(payload: Mapping[str, object], keys: Iterable[str]) -> str:
-    for key in keys:
-        if key not in payload:
-            continue
-        text = _stringify_field(payload.get(key))
-        if text:
-            return text
-    return ""
-
-
-def _summarise_chart_rows(run_dir: Path) -> list[dict[str, object]]:
-    csv_path = run_dir / "summary.csv"
-    if not csv_path.exists():
-        return []
-    aggregates: dict[str, dict[str, object]] = {}
-    try:
-        with csv_path.open("r", encoding="utf-8", newline="") as handle:
-            reader = csv.DictReader(handle)
-            order_index = 0
-            for row in reader:
-                slice_id = _normalise_text(row.get("exp_id") or row.get("exp"))
-                if not slice_id:
-                    continue
-                bucket = aggregates.get(slice_id)
-                if bucket is None:
-                    bucket = {
-                        "id": slice_id,
-                        "trials": 0,
-                        "successes": 0.0,
-                        "asr_values": [],
-                        "order": order_index,
-                    }
-                    order_index += 1
-                    aggregates[slice_id] = bucket
-                trials_value = _parse_optional_int(row.get("trials")) or 0
-                successes_value = _parse_optional_int(row.get("successes"))
-                asr_value = _parse_optional_float(row.get("asr"))
-                bucket["trials"] = int(bucket["trials"]) + int(trials_value)
-                if asr_value is not None:
-                    bucket.setdefault("asr_values", []).append(float(asr_value))
-                if successes_value is None and asr_value is not None and trials_value:
-                    successes_value = int(round(float(asr_value) * float(trials_value)))
-                if successes_value is not None:
-                    bucket["successes"] = float(bucket.get("successes", 0.0)) + float(successes_value)
-    except OSError:
-        return []
-
-    results: list[dict[str, object]] = []
-    for bucket in aggregates.values():
-        trials_total = int(bucket.get("trials", 0))
-        successes_total = float(bucket.get("successes", 0.0))
-        asr_candidates = [value for value in bucket.get("asr_values", []) if isinstance(value, (int, float))]
-        if trials_total > 0:
-            asr = successes_total / float(trials_total)
-        elif asr_candidates:
-            asr = float(sum(asr_candidates)) / float(len(asr_candidates))
-        else:
-            asr = 0.0
-        asr = max(0.0, min(asr, 1.0))
-        results.append(
-            {
-                "id": bucket["id"],
-                "value": asr,
-                "trials": trials_total,
-                "successes": int(round(successes_total)),
-                "order": bucket.get("order", 0),
-            }
-        )
-
-    results.sort(key=lambda item: item.get("order", 0))
-    return results
-
-
-def _extract_slice_labels(
-    meta: Mapping[str, object],
-    report: Mapping[str, object],
-    run_dir: Path,
-    slice_ids: Iterable[str],
-) -> dict[str, str]:
-    targets = {sid for sid in slice_ids if sid}
-    if not targets:
-        return {}
-    labels: dict[str, str] = {}
-
-    def register(slice_id: object, description: object) -> None:
-        sid = _normalise_text(slice_id)
-        if not sid or sid not in targets:
-            return
-        if sid in labels:
-            return
-        desc = _normalise_text(description)
-        if not desc:
-            return
-        labels[sid] = desc
-
-    def register_collection(collection: object) -> None:
-        if isinstance(collection, Mapping):
-            for key, value in collection.items():
-                if isinstance(value, Mapping):
-                    candidate_id = value.get("id") or value.get("slice_id") or value.get("exp_id") or value.get("exp") or key
-                    candidate_desc = (
-                        value.get("description")
-                        or value.get("summary")
-                        or value.get("label")
-                        or value.get("title")
-                        or value.get("task")
-                    )
-                    metadata = value.get("metadata")
-                    if not candidate_desc and isinstance(metadata, Mapping):
-                        candidate_desc = metadata.get("description") or metadata.get("summary")
-                    register(candidate_id, candidate_desc)
-                else:
-                    register(key, value)
-        elif isinstance(collection, list):
-            for item in collection:
-                if isinstance(item, Mapping):
-                    candidate_id = (
-                        item.get("id")
-                        or item.get("slice_id")
-                        or item.get("exp_id")
-                        or item.get("exp")
-                        or item.get("name")
-                    )
-                    candidate_desc = (
-                        item.get("description")
-                        or item.get("summary")
-                        or item.get("label")
-                        or item.get("title")
-                        or item.get("task")
-                    )
-                    metadata = item.get("metadata")
-                    if not candidate_desc and isinstance(metadata, Mapping):
-                        candidate_desc = metadata.get("description") or metadata.get("summary")
-                    register(candidate_id, candidate_desc)
-                else:
-                    register(None, item)
-
-    for key in ("slices", "slice_summaries", "slice_summary", "threat_model_slices"):
-        register_collection(meta.get(key))
-    threat_model_meta = meta.get("threat_model")
-    if isinstance(threat_model_meta, Mapping):
-        register_collection(threat_model_meta.get("slices"))
-    threat_model_report = report.get("threat_model") if isinstance(report, Mapping) else None
-    if isinstance(threat_model_report, Mapping):
-        register_collection(threat_model_report.get("slices"))
-
-    rows_path, _ = _resolve_rows_path(run_dir, report)
-    if rows_path is not None:
-        try:
-            with rows_path.open("r", encoding="utf-8") as handle:
-                for index, line in enumerate(handle):
-                    if len(labels) >= len(targets):
-                        break
-                    if index > 2000:  # safeguard for extremely large files
-                        break
-                    line = line.strip()
-                    if not line:
-                        continue
-                    try:
-                        payload = json.loads(line)
-                    except json.JSONDecodeError:
-                        continue
-                    if not isinstance(payload, dict):
-                        continue
-                    event = _normalise_text(payload.get("event"))
-                    if event and event not in {"trial", "case", "row"}:
-                        continue
-                    sid = (
-                        payload.get("slice_id")
-                        or payload.get("exp_id")
-                        or payload.get("slice")
-                        or payload.get("exp")
-                    )
-                    desc = (
-                        payload.get("slice_description")
-                        or payload.get("description")
-                        or payload.get("task")
-                        or payload.get("input_case")
-                    )
-                    register(sid, desc)
-        except OSError:
-            pass
-
-    return labels
-
-
-def build_summary_chart(run_dir: Path, report: dict[str, object], meta: Mapping[str, object]) -> str:
-    chart_rows = _summarise_chart_rows(run_dir)
-    if not chart_rows:
-        return "<p><em>No summary data available for charting.</em></p>"
-    slice_ids = [row["id"] for row in chart_rows]
-    label_map = _extract_slice_labels(meta, report, run_dir, slice_ids)
-    bars: list[str] = []
-    for item in chart_rows:
-        slice_id = item["id"]
-        label_text = label_map.get(slice_id) or slice_id or "Slice"
-        safe_label = html.escape(label_text)
-        percent = max(0.0, min(float(item.get("value", 0.0)) * 100.0, 100.0))
-        height = percent
-        fill_classes = "chart-bar-fill"
-        if height <= 0.0:
-            fill_classes += " chart-bar-zero"
-        trials = int(item.get("trials", 0))
-        successes = int(item.get("successes", 0))
-        title = (
-            f"{slice_id}: {successes} success(es) / {trials} trial(s)"
-            if trials
-            else f"{slice_id}: {percent:.1f}% ASR"
-        )
-        bars.append(
-            "<div class='chart-bar' title='{title}'>"
-            "<div class='chart-bar-column'>"
-            "<div class='{fill_cls}' style='height: {height:.2f}%;'></div>"
-            "</div>"
-            "<div class='chart-bar-value'>{percent:.1f}%</div>"
-            "<div class='chart-bar-label'>{label}</div>"
-            "</div>".format(
-                title=html.escape(title),
-                fill_cls=fill_classes,
-                height=height,
-                percent=percent,
-                label=safe_label,
-            )
-        )
-
-    return "<div class='chart-card'><div class='chart-bars'>" + "".join(bars) + "</div></div>"
-
-
-def build_trial_table(run_dir: Path, report: dict[str, object]) -> str:
-    rows_path, rel_href = _resolve_rows_path(run_dir, report)
-    if rows_path is None:
-        return "<p><em>No rows.jsonl found for this run.</em></p>"
-    trial_rows: list[dict[str, str]] = []
-    more_available = False
-    try:
-        with rows_path.open("r", encoding="utf-8") as handle:
-            for line in handle:
-                if len(trial_rows) >= 50:
-                    more_available = True
-                    break
-                line = line.strip()
-                if not line:
-                    continue
-                try:
-                    payload_raw = json.loads(line)
-                except json.JSONDecodeError:
-                    continue
-                if not isinstance(payload_raw, dict):
-                    continue
-                payload: Mapping[str, object] = payload_raw
-                event = _normalise_text(payload.get("event"))
-                if event in {"header", "summary"}:
-                    continue
-                trial_number = _normalise_text(payload.get("trial")) or str(len(trial_rows) + 1)
-                slice_id = _normalise_text(
-                    payload.get("slice_id")
-                    or payload.get("exp_id")
-                    or payload.get("slice")
-                    or payload.get("exp")
-                )
-                attack_id = _normalise_text(
-                    payload.get("attack_id")
-                    or payload.get("attack")
-                    or payload.get("attack_name")
-                    or payload.get("input_case")
-                )
-                input_text = _extract_from_keys(
-                    payload,
-                    (
-                        "input",
-                        "prompt",
-                        "user",
-                        "request",
-                        "attack_prompt",
-                        "messages",
-                        "conversation",
-                        "question",
-                    ),
-                )
-                output_text = _extract_from_keys(
-                    payload,
-                    (
-                        "output",
-                        "response",
-                        "model_output",
-                        "completion",
-                        "answer",
-                        "text",
-                        "content",
-                        "response_text",
-                    ),
-                )
-                success_value = _format_success(payload.get("success"))
-                trial_rows.append(
-                    {
-                        "trial": trial_number or "–",
-                        "slice_id": slice_id or "–",
-                        "attack_id": attack_id or "–",
-                        "input": input_text or "–",
-                        "output": output_text or "–",
-                        "success": success_value,
-                    }
-                )
-    except OSError:
-        return "<p><em>rows.jsonl could not be read.</em></p>"
-
-    if not trial_rows:
-        return "<p><em>No trial rows available to display.</em></p>"
-
-    header_cells = "".join(
-        f"<th>{label}</th>"
-        for label in ("trial", "slice_id", "attack_id", "input (truncated)", "output (truncated)", "success")
-    )
-    body_rows: list[str] = []
-    for row in trial_rows:
-        body_rows.append(
-            "<tr>"
-            + "".join(
-                f"<td>{html.escape(_truncate_text(row[key]))}</td>"
-                for key in ("trial", "slice_id", "attack_id", "input", "output", "success")
-            )
-            + "</tr>"
-        )
-
-    note_bits = [f"Showing first {len(trial_rows)} trial rows (max 50)."]
-    if more_available:
-        note_bits.append("Additional rows are available in rows.jsonl.")
-    note_html = f"<p class='trial-note'>{' '.join(html.escape(bit) for bit in note_bits)}</p>"
-    link_html = (
-        f"<p class='trial-link'><a href='{html.escape(rel_href)}'>See full rows.jsonl</a></p>"
-        if rel_href
-        else ""
-    )
-
-    table_html = (
-        "<table class='trial-table'><thead><tr>"
-        + header_cells
-        + "</tr></thead><tbody>"
-        + "".join(body_rows)
-        + "</tbody></table>"
-    )
-    return "<div class='trial-table-block'>" + note_html + table_html + link_html + "</div>"
-
-
-def build_table(headers: list[str], rows: Iterable[dict[str, str]]) -> str:
-    iterator = iter(rows)
-    try:
-        first_row = next(iterator)
-    except StopIteration:
-        return "<p><em>No rows in summary.csv</em></p>"
-
-    display_headers = list(headers) if headers else list(first_row.keys())
-    thead = "".join(f"<th>{html.escape(head)}</th>" for head in display_headers)
-    body: list[str] = []
-    for record in chain([first_row], iterator):
-        cells = "".join(
-            f"<td>{html.escape(str(record.get(head, '')))}</td>"
-            for head in display_headers
-        )
-        body.append(f"<tr>{cells}</tr>")
-    return (
-        "<table class='summary-table'><thead><tr>"
-        + thead
-        + "</tr></thead><tbody>"
-        + "".join(body)
-        + "</tbody></table>"
-    )
-
-
-def resolve_run_dir(path: Path) -> Path:
-    """Resolve symlinks and fallback pointer files like results/LATEST.path."""
-
-    resolved = path.resolve(strict=False)
-    if resolved.exists():
-        return resolved
-    pointer = path.parent / f"{path.name}.path"
-    if pointer.exists():
-        target = Path(pointer.read_text(encoding="utf-8").strip())
-        if target.exists():
-            try:
-                return target.resolve()
-            except Exception:
-                return target
-    return resolved
-
-
-def _default_report_payload() -> dict[str, object]:
-    return {
-        "total_trials": 0,
-        "pre_denied": 0,
-        "called_trials": 0,
-        "passed_trials": 0,
-        "pass_rate": {"display": "0.0%", "percent": 0.0},
-        "latency_ms": {"p50": None, "p95": None},
-        "total_tokens": 0,
-        "estimated_cost_usd": 0.0,
-        "cost_present": False,
-        "post_warn": 0,
-        "post_deny": 0,
-        "gates": {
-            "pre": {"allow": 0, "warn": 0, "deny": 0},
-            "post": {"allow": 0, "warn": 0, "deny": 0},
-        },
-        "top_reason": "-",
-        "reason_counts": {},
-        "reason_counts_by_decision": {
-            "allow": {},
-            "warn": {},
-            "deny": {},
-        },
-        "rows_paths": [],
-        "run_json_paths": [],
-        "policy_ids": [],
-        "encountered_rows_file": False,
-        "has_row_data": False,
-        "usage": {
-            "trials_total": 0,
-            "calls_attempted": 0,
-            "calls_made": 0,
-            "tokens_prompt_sum": 0,
-            "tokens_completion_sum": 0,
-            "tokens_total_sum": 0,
-        },
-        "budget": {
-            "stopped_early": False,
-            "budget_hit": "none",
-        },
-    }
-
-
-def load_run_report(run_dir: Path) -> dict[str, object]:
-    payload = _default_report_payload()
-    report_path = run_dir / REPORT_JSON_NAME
-    if not report_path.exists():
-        return payload
-    try:
-        data = json.loads(report_path.read_text(encoding="utf-8"))
-    except Exception:
-        return payload
-    if isinstance(data, dict):
-        for key, value in data.items():
-            payload[key] = value
-    return payload
-
-
-def _as_int(value: object, default: int = 0) -> int:
-    try:
-        return int(value)  # type: ignore[arg-type]
-    except (TypeError, ValueError):
-        try:
-            return int(float(value))  # type: ignore[arg-type]
-        except (TypeError, ValueError):
-            return default
-
-
-def _as_bool(value: object, default: bool = False) -> bool:
-    if isinstance(value, bool):
-        return value
-    if isinstance(value, str):
-        text = value.strip().lower()
-        if text in {"true", "1", "yes", "on"}:
-            return True
-        if text in {"false", "0", "no", "off"}:
-            return False
-    return default
-
-
-def _format_tokens(value: object) -> str:
-    tokens = _as_int(value, default=0)
-    return f"{tokens:,}"
-
-
-def _format_cost(report: dict[str, object]) -> str:
-    if not report.get("cost_present"):
-        return "–"
-    try:
-        cost_value = float(report.get("estimated_cost_usd", 0.0))
-    except (TypeError, ValueError):
-        return "–"
-    return f"${cost_value:.2f}"
-
-
-def _pass_rate_display(report: dict[str, object]) -> str:
-    pass_rate = report.get("pass_rate")
-    if isinstance(pass_rate, dict):
-        display = pass_rate.get("display")
-        if display:
-            return str(display)
-    return "0.0%"
-
-
-def build_status_banner(report: dict[str, object]) -> str:
-    thresholds = report.get("thresholds")
-    if isinstance(thresholds, dict):
-        status = str(thresholds.get("status") or "").upper()
-        summary = str(thresholds.get("summary") or "").strip()
-        policy = str(thresholds.get("policy") or "").strip()
-        strict_flag = thresholds.get("strict")
-        css_class = {
-            "OK": "status-ok",
-            "WARN": "status-warn",
-            "FAIL": "status-fail",
-        }.get(status, "status-neutral")
-        if not summary:
-            summary = f"THRESHOLDS: {status or 'UNKNOWN'}"
-        title_bits: list[str] = []
-        if policy:
-            title_bits.append(f"policy={policy}")
-        if isinstance(strict_flag, bool):
-            title_bits.append(f"strict={'1' if strict_flag else '0'}")
-        title_attr = f" title=\"{html.escape('; '.join(title_bits))}\"" if title_bits else ""
-        return (
-            f"<div class='status-banner {css_class}'{title_attr}>"
-            f"{html.escape(summary)}"
-            "</div>"
-        )
-    return "<div class='status-banner status-neutral'>No thresholds evaluated.</div>"
-
-
-def build_quick_panels(report: dict[str, object]) -> str:
-    total = _as_int(report.get("total_trials"), 0)
-    callable_trials = _as_int(report.get("callable_trials"), _as_int(report.get("called_trials"), 0))
-    pre_denied = _as_int(report.get("pre_denied"), 0)
-    passed = _as_int(report.get("passed_trials"), 0)
-    pass_rate_display = _pass_rate_display(report)
-    callable_context = f"Callable trials: {callable_trials}"
-    if total and pre_denied:
-        callable_context += f" · Pre-denied: {pre_denied}"
-    pass_context = f"Pass rate (callable): {pass_rate_display}"
-    if callable_trials:
-        pass_context += f" · {passed}/{callable_trials}"
-    return f"""
-<div class='quick-panels'>
-  <div class='quick-card'>
-    <div class='quick-title'>Trials</div>
-    <div class='quick-value'>{total}</div>
-    <div class='quick-context'>{html.escape(callable_context)}</div>
-  </div>
-  <div class='quick-card'>
-    <div class='quick-title'>Pass outcomes</div>
-    <div class='quick-value'>{passed}</div>
-    <div class='quick-context'>{html.escape(pass_context)}</div>
-  </div>
-</div>
-"""
-
-
-def _format_latency(report: dict[str, object]) -> str:
-    latency = report.get("latency_ms")
-    if not isinstance(latency, dict):
-        return "–"
-    p50 = latency.get("p50")
-    p95 = latency.get("p95")
-    if p50 is None and p95 is None:
-        return "–"
-    left = f"{_as_int(p50, 0)} ms" if p50 is not None else "–"
-    right = f"{_as_int(p95, 0)} ms" if p95 is not None else "–"
-    return f"{left} / {right}"
-
-
-def build_overview(report: dict[str, object]) -> str:
-    passed = _as_int(report.get("passed_trials"), 0)
-    called = _as_int(report.get("called_trials"), 0)
-    total = _as_int(report.get("total_trials"), 0)
-    pass_rate_display = _pass_rate_display(report)
-    usage = report.get("usage") if isinstance(report.get("usage"), dict) else {}
-    budget = report.get("budget") if isinstance(report.get("budget"), dict) else {}
-    tokens_total_sum = _as_int(usage.get("tokens_total_sum") if isinstance(usage, dict) else 0,
-                               _as_int(report.get("total_tokens"), 0))
-    tokens_display = _format_tokens(tokens_total_sum)
-    latency_display = _format_latency(report)
-    cost_display = _format_cost(report)
-    gates = report.get("gates")
-    if not isinstance(gates, dict):
-        gates = {}
-    pre = gates.get("pre") if isinstance(gates, dict) else {}
-    post = gates.get("post") if isinstance(gates, dict) else {}
-    if not isinstance(pre, dict):
-        pre = {}
-    if not isinstance(post, dict):
-        post = {}
-    pre_text = f"{_as_int(pre.get('allow'), 0)}/{_as_int(pre.get('warn'), 0)}/{_as_int(pre.get('deny'), 0)}"
-    post_text = f"{_as_int(post.get('allow'), 0)}/{_as_int(post.get('warn'), 0)}/{_as_int(post.get('deny'), 0)}"
-    post_warn = _as_int(report.get("post_warn"), 0)
-    post_deny = _as_int(report.get("post_deny"), 0)
-    top_reason = str(report.get("top_reason") or "-")
-    calls_made = _as_int(usage.get("calls_made") if isinstance(usage, dict) else 0, called)
-    budget_hit = str((budget.get("budget_hit") if isinstance(budget, dict) else "") or "none")
-    stopped_early = _as_bool(budget.get("stopped_early") if isinstance(budget, dict) else None, budget_hit.lower() != "none")
-    gate_summary = gates.get("summary") if isinstance(gates, dict) else {}
-    if isinstance(gate_summary, dict):
-        pre_top_decision = str(gate_summary.get("pre_decision") or "-")
-        pre_top_reason = str(gate_summary.get("pre_reason") or "-")
-        post_top_decision = str(gate_summary.get("post_decision") or "-")
-        post_top_reason = str(gate_summary.get("post_reason") or "-")
-    else:
-        pre_top_decision = post_top_decision = "-"
-        pre_top_reason = post_top_reason = "-"
-    mode_display = str(gates.get("mode") or "").strip().upper() if isinstance(gates, dict) else ""
-    if not mode_display:
-        mode_display = "ALLOW"
-    version_display = str(gates.get("version") or "").strip() if isinstance(gates, dict) else ""
-    gate_meta_line = f"mode {mode_display}"
-    if version_display:
-        gate_meta_line += f" · v{version_display}"
-    top_parts: list[str] = []
-    if pre_top_decision and pre_top_decision != "-":
-        pre_piece = pre_top_decision.upper()
-        if pre_top_reason and pre_top_reason != "-":
-            pre_piece += f" ({pre_top_reason})"
-        top_parts.append(f"pre {pre_piece}")
-    if post_top_decision and post_top_decision != "-":
-        post_piece = post_top_decision.upper()
-        if post_top_reason and post_top_reason != "-":
-            post_piece += f" ({post_top_reason})"
-        top_parts.append(f"post {post_piece}")
-    gate_sub_parts = [gate_meta_line, f"post warn/deny: {post_warn}/{post_deny}"]
-    if top_parts:
-        gate_sub_parts.append(" · ".join(top_parts))
-    gate_subline = " · ".join(gate_sub_parts)
-    budget_line = (
-        "<div class='overview-budget'>Budget: calls {calls} | tokens {tokens} | "
-        "stopped_early {stopped} | hit {hit}</div>"
-    ).format(
-        calls=calls_made,
-        tokens=html.escape(tokens_display),
-        stopped=str(stopped_early).lower(),
-        hit=html.escape(budget_hit),
-    )
-    return f"""
-<div class='overview-grid'>
-  <div class='overview-card overview-pass'>
-    <div class='label'>Pass rate</div>
-    <div class='value'>{html.escape(pass_rate_display)}</div>
-    <div class='sub'>{html.escape(f"{passed}/{called}")}</div>
-  </div>
-  <div class='overview-card'>
-    <div class='label'>Trials</div>
-    <div class='value'>{html.escape(f"{called} of {total}")}</div>
-  </div>
-  <div class='overview-card'>
-    <div class='label'>Latency (p50/p95)</div>
-    <div class='value'>{html.escape(latency_display)}</div>
-  </div>
-  <div class='overview-card'>
-    <div class='label'>Tokens</div>
-    <div class='value'>{html.escape(tokens_display)}</div>
-  </div>
-  <div class='overview-card'>
-    <div class='label'>Cost</div>
-    <div class='value'>{html.escape(cost_display)}</div>
-  </div>
-  <div class='overview-card'>
-    <div class='label'>Governance decisions</div>
-    <div class='value'>pre allow/warn/deny: {html.escape(pre_text)} · post allow/warn/deny: {html.escape(post_text)}</div>
-    <div class='sub'>{html.escape(gate_subline)}</div>
-  </div>
-  <div class='overview-card'>
-    <div class='label'>Top reason</div>
-    <div class='value'>{html.escape(top_reason)}</div>
-  </div>
-</div>
-{budget_line}
-"""
-
-
-def build_overview_badge(report: dict[str, object]) -> str:
-    budget = report.get("budget") if isinstance(report.get("budget"), dict) else {}
-    hit = str((budget.get("budget_hit") if isinstance(budget, dict) else "") or "none")
-    stopped = _as_bool(budget.get("stopped_early") if isinstance(budget, dict) else None, hit.lower() != "none")
-    if not stopped:
-        return ""
-    return f"<span class='badge badge-warn'>Stopped early: {html.escape(hit)}</span>"
-
-
-def build_threshold_badge(report: dict[str, object]) -> str:
-    thresholds = report.get("thresholds")
-    if not isinstance(thresholds, dict):
-        return ""
-    status = str(thresholds.get("status") or "").upper()
-    summary = str(thresholds.get("summary") or "").strip()
-    policy = str(thresholds.get("policy") or "").strip()
-    strict_flag = thresholds.get("strict")
-
-    css_class = {
-        "OK": "badge-ok",
-        "WARN": "badge-warn",
-        "FAIL": "badge-fail",
-    }.get(status, "badge-warn")
-
-    title_bits: list[str] = []
-    if policy:
-        title_bits.append(f"policy={policy}")
-    if isinstance(strict_flag, bool):
-        title_bits.append(f"strict={'1' if strict_flag else '0'}")
-    title_attr = f" title=\"{html.escape('; '.join(title_bits))}\"" if title_bits else ""
-
-    if not summary:
-        summary = f"THRESHOLDS: {status or 'UNKNOWN'}"
-
-    return f"<span class='badge {css_class}'{title_attr}>{html.escape(summary)}</span>"
-
-
-def build_evaluator_panel(report: dict[str, object]) -> str:
-    evaluator = report.get("evaluator") if isinstance(report.get("evaluator"), dict) else None
-    if not isinstance(evaluator, dict):
-        return "<p><em>No evaluator metadata recorded.</em></p>"
-    version = str(evaluator.get("version") or "–")
-    rules_total = evaluator.get("rules_total")
-    rules_total_text = "–"
-    if isinstance(rules_total, (int, float)):
-        try:
-            rules_total_text = str(int(rules_total))
-        except (TypeError, ValueError):
-            rules_total_text = str(rules_total)
-    elif isinstance(rules_total, str) and rules_total.strip():
-        rules_total_text = rules_total.strip()
-    rule_ids = evaluator.get("active_rule_ids")
-    if isinstance(rule_ids, list):
-        tokens = [str(item).strip() for item in rule_ids if str(item).strip()]
-        rule_text = ", ".join(tokens) if tokens else "–"
-    else:
-        rule_text = "–"
-    callable_trials = _as_int(
-        evaluator.get("callable_trials"),
-        _as_int(report.get("callable_trials"), 0),
-    )
-    successes = _as_int(
-        evaluator.get("successes"),
-        _as_int(report.get("passed_trials"), 0),
-    )
-    pass_rate_display = ""
-    rate_info = evaluator.get("pass_rate") if isinstance(evaluator.get("pass_rate"), dict) else None
-    if isinstance(rate_info, dict):
-        display = rate_info.get("display")
-        if display:
-            pass_rate_display = str(display)
-    if not pass_rate_display:
-        overall_rate = report.get("pass_rate") if isinstance(report.get("pass_rate"), dict) else None
-        if isinstance(overall_rate, dict):
-            display = overall_rate.get("display")
-            if display:
-                pass_rate_display = str(display)
-    if not pass_rate_display:
-        pass_rate_display = "0.0%"
-    config_path = str(evaluator.get("config_path") or "").strip()
-    ratio_text = f"{successes}/{callable_trials}" if callable_trials else f"{successes}/0"
-    items = [
-        "<div class='item'><span class='label'>Version:</span> "
-        + f"<span class='value'>{html.escape(version)}</span>"
-        + f"<span class='meta'>(rules: {html.escape(rules_total_text)})</span></div>",
-        "<div class='item'><span class='label'>Active rule(s):</span> "
-        + f"<span class='value'>{html.escape(rule_text)}</span></div>",
-        "<div class='item'><span class='label'>Callable trials:</span> "
-        + f"<span class='value'>{callable_trials}</span></div>",
-        "<div class='item'><span class='label'>Successes:</span> "
-        + f"<span class='value'>{successes}</span></div>",
-        "<div class='item'><span class='label'>Pass rate:</span> "
-        + f"<span class='value'>{html.escape(pass_rate_display)}</span>"
-        + f"<span class='meta'>({html.escape(ratio_text)})</span></div>",
-    ]
-    if config_path:
-        items.append(
-            "<div class='item'><span class='label'>Rules file:</span> "
-            + f"<span class='value'>{html.escape(config_path)}</span></div>"
-        )
-    return "<div class='evaluator-panel'>" + "".join(items) + "</div>"
-
-
-def _clean_status_message(kind: str, message: str) -> str:
-    prefix = f"RUN {kind.upper()}:"
-    text = message.strip()
-    if text.upper().startswith(prefix):
-        body = text[len(prefix) :].strip()
-        if body:
-            return body[:1].upper() + body[1:]
-        return body
-    return text
-
-
-def build_banners(report: dict[str, object], policy_ids: list[object]) -> str:
-    banners: list[str] = []
-    total_trials = _as_int(report.get("total_trials"), 0)
-    called_trials = _as_int(report.get("called_trials"), 0)
-    encountered = bool(report.get("encountered_rows_file"))
-    has_data = bool(report.get("has_row_data"))
-
-    status = report.get("status") if isinstance(report.get("status"), dict) else None
-    status_kind = ""
-    status_message = ""
-    if isinstance(status, dict):
-        status_kind = str(status.get("kind") or "").lower()
-        raw_message = str(status.get("message") or "")
-        if raw_message:
-            status_message = _clean_status_message(status_kind, raw_message)
-
-    added_error = False
-    added_warn = False
-
-    if not encountered or not has_data:
-        message = status_message if status_kind == "fail" and status_message else "No data rows found for this run."
-        banners.append(
-            f"<div class='banner banner-error'>{html.escape(message)}</div>"
-        )
-        added_error = True
-    elif total_trials > 0 and called_trials == 0:
-        if status_kind == "warn" and status_message:
-            warn_message = status_message
-        else:
-            policy_text = "unknown"
-            if policy_ids:
-                policy_text = str(policy_ids[0])
-            warn_message = (
-                "All trials denied by pre-gate (policy: "
-                f"{policy_text}). No model calls were made."
-            )
-        banners.append(
-            f"<div class='banner banner-warn'>{html.escape(warn_message)}</div>"
-        )
-        added_warn = True
-
-    if status_kind == "fail" and not added_error and status_message:
-        banners.append(
-            f"<div class='banner banner-error'>{html.escape(status_message)}</div>"
-        )
-    elif status_kind == "warn" and not added_warn and status_message:
-        banners.append(
-            f"<div class='banner banner-warn'>{html.escape(status_message)}</div>"
-        )
-
-    return "\n".join(banners)
-
-
-def build_reason_table(report: dict[str, object]) -> str:
-    breakdown_raw = report.get("reason_counts_by_decision")
-    breakdown: dict[str, dict[str, int]] = {}
-    if isinstance(breakdown_raw, dict):
-        for decision, mapping in breakdown_raw.items():
-            if not isinstance(mapping, dict):
-                continue
-            cleaned: dict[str, int] = {}
-            for reason, count in mapping.items():
-                text = str(reason)
-                cleaned[text] = _as_int(count, 0)
-            breakdown[decision] = cleaned
-
-    if not any(breakdown.get(key) for key in ("allow", "warn", "deny")):
-        reasons = report.get("reason_counts")
-        if isinstance(reasons, dict) and reasons:
-            breakdown["deny"] = {
-                str(reason): _as_int(count, 0) for reason, count in reasons.items()
-            }
-        else:
-            return "<p><em>No gate reason codes recorded.</em></p>"
-
-    display_order = [
-        ("deny", "Deny", "reason-card-deny"),
-        ("warn", "Warn", "reason-card-warn"),
-        ("allow", "Allow", "reason-card-allow"),
-    ]
-
-    cards: list[str] = []
-    for key, label, css_class in display_order:
-        bucket = breakdown.get(key, {}) or {}
-        total = sum(int(value) for value in bucket.values())
-        if not bucket:
-            body = "<li><em>None recorded</em></li>"
-        else:
-            ordered = sorted(
-                ((reason, int(count)) for reason, count in bucket.items()),
-                key=lambda item: (-item[1], item[0]),
-            )
-            top_three = ordered[:3]
-            body = "".join(
-                f"<li><span class='code'>{html.escape(reason)}</span><span class='count'>{count}</span></li>"
-                for reason, count in top_three
-            )
-        cards.append(
-            "<div class='reason-card {css_class}'>".format(css_class=css_class)
-            + f"<div class='reason-title'>{label}</div>"
-            + f"<div class='reason-total'>Total: {total}</div>"
-            + f"<ul>{body}</ul>"
-            + "</div>"
-        )
-
-    legend = "<p class='reason-legend'>pre = before calling model; post = after</p>"
-    return legend + "<div class='reason-grid'>" + "".join(cards) + "</div>"
-
-
-def build_data_links(run_dir: Path, report: dict[str, object]) -> str:
-    summary_path = run_dir / "summary.csv"
-    if summary_path.exists():
-        summary_html = "Summary: <a href='summary.csv' download>summary.csv</a>"
-    else:
-        summary_html = "<span class='missing'>summary.csv (missing)</span>"
-
-    rows_paths = report.get("rows_paths")
-    row_links: list[str] = []
-    if isinstance(rows_paths, list) and rows_paths:
-        for rel_path in rows_paths:
-            rel_text = str(rel_path)
-            if not rel_text:
-                continue
-            escaped = html.escape(rel_text)
-            row_links.append(f"<a href='{escaped}' download>Download {escaped}</a>")
-    else:
-        default_rows = run_dir / "rows.jsonl"
-        if default_rows.exists():
-            row_links.append("<a href='rows.jsonl' download>Download rows.jsonl</a>")
-
-    if not row_links:
-        rows_html = "<span class='missing'>rows.jsonl (missing)</span>"
-    else:
-        rows_html = "Rows: " + " · ".join(row_links)
-
-    return (
-        "<div class='data-links'>"
-        + f"<span>{summary_html}</span>"
-        + f"<span>{rows_html}</span>"
-        + "</div>"
-    )
-
-
-def build_artifact_links(run_dir: Path, report: dict[str, object]) -> str:
-    items: list[str] = []
-    for name in ("summary.csv", "summary.svg", REPORT_JSON_NAME, "run.json"):
-        candidate = run_dir / name
-        if candidate.exists():
-            items.append(f"<li><a href='{html.escape(name)}'>{html.escape(name)}</a></li>")
-        else:
-            items.append(
-                f"<li><span class='missing'>{html.escape(name)} (missing)</span></li>"
-            )
-    rows_paths = report.get("rows_paths")
-    if isinstance(rows_paths, list) and rows_paths:
-        links = ", ".join(
-            f"<a href='{html.escape(str(path))}'>{html.escape(str(path))}</a>"
-            for path in rows_paths
-        )
-        items.append(f"<li><strong>rows.jsonl:</strong> {links}</li>")
-    else:
-        items.append("<li><strong>rows.jsonl:</strong> <em>not found</em></li>")
-    run_json_paths = report.get("run_json_paths")
-    if isinstance(run_json_paths, list) and run_json_paths:
-        links = ", ".join(
-            f"<a href='{html.escape(str(path))}'>{html.escape(str(path))}</a>"
-            for path in run_json_paths
-        )
-        items.append(f"<li><strong>run.json:</strong> {links}</li>")
-    else:
-        items.append("<li><strong>run.json:</strong> <em>not found</em></li>")
-    return "<ul class='artifact-list'>" + "".join(items) + "</ul>"
-
-
-def render_template(context: dict[str, str]) -> str:
-    if TEMPLATE_PATH.exists():
-        template_text = TEMPLATE_PATH.read_text(encoding="utf-8")
-    else:
-        template_text = """<!doctype html>
-<html lang=\"en\">
-  <head>
-    <meta charset=\"utf-8\">
-    <meta name=\"viewport\" content=\"width=device-width, initial-scale=1\">
-    <title>$TITLE</title>
-    <style>
-      body{font-family:system-ui,-apple-system,Segoe UI,Roboto,sans-serif;margin:24px;background:#f9fafb;color:#1f2933;}
-      h1{margin:0 0 16px;font-size:26px;}
-      h2{margin:32px 0 12px;font-size:20px;}
-      .meta{color:#52606d;font-size:13px;margin:4px 0 16px;}
-      .status-banner{display:inline-flex;align-items:center;padding:10px 18px;border-radius:999px;font-weight:600;font-size:14px;margin:0 0 16px;}
-      .status-ok{background:#dcfce7;color:#166534;}
-      .status-warn{background:#fef3c7;color:#92400e;}
-      .status-fail{background:#fee2e2;color:#b91c1c;}
-      .status-neutral{background:#e5e7eb;color:#374151;}
-      .banner{padding:12px 16px;border-radius:6px;margin-bottom:16px;font-size:14px;}
-      .banner-error{background:#fee2e2;color:#b91c1c;}
-      .banner-warn{background:#fef3c7;color:#92400e;}
-      .quick-panels{display:flex;flex-wrap:wrap;gap:12px;margin-bottom:16px;}
-      .quick-card{background:#ffffff;padding:12px 16px;border-radius:10px;box-shadow:0 1px 2px rgba(15,23,42,0.08);flex:1 1 220px;min-width:220px;}
-      .quick-title{font-size:12px;text-transform:uppercase;letter-spacing:0.08em;color:#52606d;}
-      .quick-value{font-size:24px;font-weight:600;color:#1f2933;margin-top:4px;}
-      .quick-context{font-size:14px;color:#52606d;margin-top:6px;}
-      .overview-grid{display:grid;grid-template-columns:repeat(auto-fit,minmax(180px,1fr));gap:12px;}
-      .overview-header{display:flex;align-items:center;gap:10px;margin-bottom:8px;}
-      .overview-header h2{margin:0;}
-      .overview-card{background:#ffffff;padding:12px 16px;border-radius:8px;box-shadow:0 1px 2px rgba(15,23,42,0.08);}
-      .overview-pass{background:#1e293b;color:#f8fafc;}
-      .overview-card .label{font-size:12px;text-transform:uppercase;letter-spacing:0.06em;color:inherit;opacity:0.7;}
-      .overview-card .value{font-size:20px;font-weight:600;margin-top:4px;}
-      .overview-card .sub{font-size:13px;margin-top:2px;opacity:0.8;}
-      .evaluator-panel{background:#ffffff;padding:12px 16px;border-radius:8px;box-shadow:0 1px 2px rgba(15,23,42,0.08);margin:16px 0;}
-      .evaluator-panel .item{font-size:14px;margin:4px 0;color:#1f2933;}
-      .evaluator-panel .label{font-weight:600;margin-right:4px;}
-      .evaluator-panel .meta{color:#52606d;font-size:12px;margin-left:6px;}
-      .badge{display:inline-flex;align-items:center;padding:4px 10px;border-radius:999px;font-size:12px;font-weight:600;}
-      .badge-ok{background:#dcfce7;color:#166534;}
-      .badge-warn{background:#fef3c7;color:#92400e;}
-      .badge-fail{background:#fee2e2;color:#b91c1c;}
-      .overview-budget{margin-top:10px;font-size:14px;color:#52606d;}
-      .reason-grid{display:grid;grid-template-columns:repeat(auto-fit,minmax(220px,1fr));gap:12px;margin:16px 0;}
-      .reason-card{background:#ffffff;padding:14px 16px;border-radius:10px;box-shadow:0 1px 2px rgba(15,23,42,0.08);border-top:3px solid transparent;}
-      .reason-card-deny{border-color:#b91c1c;}
-      .reason-card-warn{border-color:#d97706;}
-      .reason-card-allow{border-color:#166534;}
-      .reason-title{font-size:13px;font-weight:700;text-transform:uppercase;letter-spacing:0.05em;color:#52606d;}
-      .reason-total{font-size:13px;color:#52606d;margin-top:4px;}
-      .reason-card ul{list-style:none;margin:10px 0 0;padding:0;}
-      .reason-card li{display:flex;justify-content:space-between;font-size:14px;padding:4px 0;border-bottom:1px solid #e5e7eb;}
-      .reason-card li:last-child{border-bottom:none;}
-      .reason-card .code{font-weight:600;color:#1f2933;}
-      .reason-card .count{color:#52606d;}
-      .data-links{display:flex;flex-wrap:wrap;gap:16px;margin:0 0 16px;font-size:14px;}
-      .data-links span{display:inline-flex;align-items:center;gap:8px;}
-      table{border-collapse:collapse;width:100%;max-width:980px;background:#fff;border-radius:8px;overflow:hidden;box-shadow:0 1px 2px rgba(15,23,42,0.08);}
-      th,td{border:1px solid #e5e7eb;padding:8px 10px;font-size:14px;text-align:left;}
-      th{background:#f3f4f6;font-weight:600;}
-      .artifact-list{list-style:none;padding:0;margin:0;}
-      .artifact-list li{margin:4px 0;}
-      .missing{color:#9ca3af;}
-      a{color:#2563eb;text-decoration:none;}
-      a:hover{text-decoration:underline;}
-      $INLINE_CHART_CSS
-    </style>
-  </head>
-  <body>
-    <h1>$HEADER_TITLE</h1>
-    $META
-    $STATUS_BANNER
-    $QUICK_PANELS
-    $DATA_LINKS
-    $BANNERS
-    <h2>Why were decisions made?</h2>
-    $TOP_REASONS
-    <div class='overview-header'>
-      <h2>Overview</h2>
-      $THRESHOLD_BADGE
-      $OVERVIEW_BADGE
-    </div>
-    $OVERVIEW
-    <h2>Evaluator</h2>
-    $EVALUATOR_PANEL
-    <h2>Attack result (ASR)</h2>
-    $SUMMARY_CHART
-    <h2>Summary table</h2>
-    $SUMMARY_TABLE
-    <h2>Trial I/O</h2>
-    $TRIAL_TABLE
-    <h2>Artifacts</h2>
-    $ARTIFACT_LINKS
-  </body>
-</html>
-"""
-    tmpl = Template(template_text)
-    return tmpl.safe_substitute(context)
-
-
-def write_report(run_dir: Path) -> None:
-    run_dir = resolve_run_dir(run_dir)
-    headers, rows = read_rows(run_dir / "summary.csv")
-    table_html = build_table(headers, rows)
-    meta = load_run_meta(run_dir)
-    report = load_run_report(run_dir)
-    summary_snapshot = _read_summary_snapshot(run_dir)
-
-    schema = html.escape(str(meta.get("summary_schema", ""))) if meta else ""
-    results_schema = html.escape(str(meta.get("results_schema", ""))) if meta else ""
-    run_id = html.escape(run_dir.name)
-
-    chart_html = build_summary_chart(run_dir, report, meta)
-
-    meta_parts: list[str] = []
-    model_badge = _collect_model_badge(meta, summary_snapshot)
-    seed_badge = _collect_seed_badges(meta, summary_snapshot)
-    meta_parts.append(f"<div><strong>Model:</strong> {html.escape(model_badge)}</div>")
-    meta_parts.append(f"<div><strong>Seed:</strong> {html.escape(seed_badge)}</div>")
-    if run_id:
-        meta_parts.append(f"<div><strong>Run:</strong> {run_id}</div>")
-    if schema:
-        meta_parts.append(f"<div><strong>summary_schema:</strong> {schema}</div>")
-    if results_schema:
-        meta_parts.append(f"<div><strong>results_schema:</strong> {results_schema}</div>")
-    meta_html = "<div class='meta'>" + " · ".join(meta_parts) + "</div>" if meta_parts else ""
-
-    policy_ids = report.get("policy_ids")
-    if not isinstance(policy_ids, list):
-        policy_ids = []
-
-    context = {
-        "TITLE": f"DoomArena-Lab Run Report — {run_id}" if run_id else "DoomArena-Lab Run Report",
-        "HEADER_TITLE": "DoomArena-Lab Run Report",
-        "META": meta_html,
-        "STATUS_BANNER": build_status_banner(report),
-        "QUICK_PANELS": build_quick_panels(report),
-        "DATA_LINKS": build_data_links(run_dir, report),
-        "BANNERS": build_banners(report, policy_ids),
-        "THRESHOLD_BADGE": build_threshold_badge(report),
-        "OVERVIEW_BADGE": build_overview_badge(report),
-        "OVERVIEW": build_overview(report),
-        "EVALUATOR_PANEL": build_evaluator_panel(report),
-        "SUMMARY_CHART": chart_html,
-        "SUMMARY_TABLE": table_html,
-        "TOP_REASONS": build_reason_table(report),
-        "ARTIFACT_LINKS": build_artifact_links(run_dir, report),
-        "TRIAL_TABLE": build_trial_table(run_dir, report),
-        "INLINE_CHART_CSS": _load_chart_css(),
-    }
-
-    html_doc = render_template(context)
-    output = run_dir / "index.html"
-    output.write_text(html_doc, encoding="utf-8")
-    print(f"Wrote {output}")
-=======
             return "json", json.loads(p_json.read_text(encoding="utf-8"))
         except Exception:
             pass
@@ -1360,8 +40,8 @@
     out_path = run_dir / "index.html"
 
     mode, data = load_summary(run_dir)
->>>>>>> b720df89
 
+    # Import template renderer safely
     try:
         from tools.report.html_report import render_html  # type: ignore
     except Exception as e:
@@ -1369,6 +49,7 @@
         print(f"Wrote {out_path} (degraded: import error)")
         return
 
+    # Attempt full render; fall back to degraded on any error
     try:
         html = render_html(run_dir, data, mode=mode)
     except Exception as e:
